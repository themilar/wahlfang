--- conflicted
+++ resolved
@@ -5,7 +5,6 @@
 from django.contrib.auth import authenticate, login, views as auth_views
 from django.http.response import HttpResponseNotFound
 from django.shortcuts import render, redirect, get_object_or_404
-from django.urls import reverse
 from django.utils.decorators import method_decorator
 from ratelimit.decorators import ratelimit
 
@@ -171,13 +170,6 @@
     return HttpResponseNotFound('Application does not exist')
 
 
-<<<<<<< HEAD
-def help_page(request, management=False):
-    return render(request, template_name='vote/help.html', context={'URL': settings.URL,
-                                                                    'back_url': (reverse(
-                                                                        'management:index') if management else reverse(
-                                                                        'vote:index'))})
-=======
 def help_page(request):
     return render(request, template_name='vote/help.html')
 
@@ -206,5 +198,4 @@
         'published_elections': published_elections,
         'closed_elections': closed_elections,
     }
-    return render(request, template_name='vote/spectator.html', context=context)
->>>>>>> 75ab3f58
+    return render(request, template_name='vote/spectator.html', context=context)